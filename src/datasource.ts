--- conflicted
+++ resolved
@@ -14,13 +14,8 @@
  * limitations under the License.
  */
 
-<<<<<<< HEAD
-import { DataSourceInstanceSettings, QueryFixAction } from '@grafana/data';
-import { BackendSrv, DataSourceWithBackend, getBackendSrv } from '@grafana/runtime';
-=======
-import { DataSourceInstanceSettings, ScopedVars } from '@grafana/data';
+import { DataSourceInstanceSettings, QueryFixAction, ScopedVars } from '@grafana/data';
 import { BackendSrv, DataSourceWithBackend, getBackendSrv, getTemplateSrv, TemplateSrv } from '@grafana/runtime';
->>>>>>> a3132592
 import { CloudLoggingOptions, Query } from './types';
 
 export class DataSource extends DataSourceWithBackend<Query, CloudLoggingOptions> {
@@ -56,40 +51,50 @@
     }
   }
 
-<<<<<<< HEAD
+  applyTemplateVariables(query: Query, scopedVars: ScopedVars): Query {
+    return {
+      ...query,
+      queryText: this.templateSrv.replace(query.queryText, scopedVars),
+    };
+  }
+
   modifyQuery(query: Query, action: QueryFixAction): Query {
     let queryText = query.queryText;
 
     switch (action.type) {
       case 'ADD_FILTER': {
         if (action.options?.key && action.options?.value) {
-          queryText += `\n${action.options.key}="${escapeLabelValue(action.options.value)}"`;
+          if (action.options?.key === "id") {
+            queryText += `\ninsertId="${escapeLabelValue(action.options.value)}"`;
+          } else if (action.options?.key === "level") {
+            queryText += `\nseverity="${escapeLabelValue(action.options.value)}"`;
+          } else {
+            queryText += `\n${action.options.key}="${escapeLabelValue(action.options.value)}"`;
+          }
         }
         break;
       }
       case 'ADD_FILTER_OUT': {
         if (action.options?.key && action.options?.value) {
-          queryText += `\n${action.options.key}!="${escapeLabelValue(action.options.value)}"`;
+          if (action.options?.key === "id") {
+            queryText += `\ninsertId!="${escapeLabelValue(action.options.value)}"`;
+          } else if (action.options?.key === "level") {
+            queryText += `\nseverity!="${escapeLabelValue(action.options.value)}"`;
+          } else {
+            queryText += `\n${action.options.key}!="${escapeLabelValue(action.options.value)}"`;
+          }
         }
         break;
       }
     }
 
     return { ...query, queryText: queryText };
-=======
-  applyTemplateVariables(query: Query, scopedVars: ScopedVars): Query {
-    return {
-      ...query,
-      queryText: this.templateSrv.replace(query.queryText, scopedVars),
-    };
->>>>>>> a3132592
   }
 
   filterQuery(query: Query): boolean {
     return !query.hide;
   }
 }
-
 
 // the 3 symbols we handle are:
 // - \n ... the newline character
