--- conflicted
+++ resolved
@@ -64,7 +64,6 @@
     switch (action.type) {
       case 'ADD_FILTER': {
         if (action.options?.key && action.options?.value) {
-<<<<<<< HEAD
           if (action.options?.key === "id") {
             queryText += `\ninsertId="${escapeLabelValue(action.options.value)}"`;
           } else if (action.options?.key === "level") {
@@ -72,15 +71,11 @@
           } else {
             queryText += `\n${action.options.key}="${escapeLabelValue(action.options.value)}"`;
           }
-=======
-          queryText += `\n${action.options.key}="${escapeLabelValue(action.options.value)}"`;
->>>>>>> 599ea38f
         }
         break;
       }
       case 'ADD_FILTER_OUT': {
         if (action.options?.key && action.options?.value) {
-<<<<<<< HEAD
           if (action.options?.key === "id") {
             queryText += `\ninsertId!="${escapeLabelValue(action.options.value)}"`;
           } else if (action.options?.key === "level") {
@@ -88,9 +83,6 @@
           } else {
             queryText += `\n${action.options.key}!="${escapeLabelValue(action.options.value)}"`;
           }
-=======
-          queryText += `\n${action.options.key}!="${escapeLabelValue(action.options.value)}"`;
->>>>>>> 599ea38f
         }
         break;
       }
@@ -110,4 +102,4 @@
 // - "  ... the double-quote character
 function escapeLabelValue(labelValue: string): string {
   return labelValue.replace(/\\/g, '\\\\').replace(/\n/g, '\\n').replace(/"/g, '\\"');
-}+}
